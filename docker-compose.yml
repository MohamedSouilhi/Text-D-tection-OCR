--- conflicted
+++ resolved
@@ -35,13 +35,10 @@
   minio:
     image: minio/minio:latest
     ports:
-<<<<<<< HEAD
+
       - "9002:9000"
       - "9003:9001"
-=======
-      - "9000:9000"
-      - "9001:9001"
->>>>>>> a48b572f
+
     environment:
       - MINIO_ROOT_USER=minioadmin
       - MINIO_ROOT_PASSWORD=miniopassword
